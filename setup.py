--- conflicted
+++ resolved
@@ -62,9 +62,5 @@
         )
     ],
     cmdclass=cmdclass,
-<<<<<<< HEAD
-    install_requires=["torch", "sinabs"],
-=======
     install_requires=["torch", f"sinabs >= 1.2.9"],
->>>>>>> 6d185428
 )
