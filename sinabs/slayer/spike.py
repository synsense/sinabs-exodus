--- conflicted
+++ resolved
@@ -57,17 +57,9 @@
         vmem_above = vmem_periodic * (membr_pot >= ctx.threshold)
         vmem_new = vmem_above + vmem_below
         spikePdf = (
-<<<<<<< HEAD
-            torch.exp(-torch.abs(vmem_new - ctx.threshold / 2) / ctx.pdfTimeConstant)
-            / ctx.threshold
-        )
-        # spikePdf = (membranePotential >= (ctx.threshold - 0.5)).float()
-=======
             torch.exp(-torch.abs(vmem_new - ctx.threshold / 2) / ctx.pdf_time_const)
             / ctx.threshold
         )
-        # spikePdf = (membr_pot >= (ctx.threshold - 0.5)).float()
->>>>>>> 64a8f040
 
         return ctx.scale_rho * gradOutput * spikePdf, None, None, None, None
 
