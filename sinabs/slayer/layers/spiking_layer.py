from typing import Optional, Tuple

from sinabs.slayer.spike import spikeFunction, spikeFunctionLB
from sinabs.layers import SpikingLayer as SpikingLayerBase


__all__ = ["SpikingLayer"]


class SpikingLayer(SpikingLayerBase):
    """
    Slayer implementation of a spiking neuron with learning enabled.
    This class is the base class for any layer that need to implement leaky or
    non-leaky integrate-and-fire operations with Slayer as backend.
    This is an abstract base class.
    """

    def __init__(
        self,
        num_timesteps: Optional[int] = None,
        threshold: float = 1.0,
        threshold_low: Optional[float] = None,
        membrane_subtract: Optional[float] = None,
        window: float = 1.0,
        scale_grads: float = 1.0,
        membrane_reset=False,
        *args,
        **kwargs,
    ):
        """
        Slayer implementation of a spiking neuron with learning enabled.
        This class is the base class for any layer that need to implement leaky or
        non-leaky integrate-and-fire operations with Slayer as backend.
        This is an abstract base class.

        Parameters:
        -----------
        num_timesteps: int
            Number of timesteps per sample.
        threshold: float
            Spiking threshold of the neuron.
        threshold_low: Optional[float]
            Lower bound for membrane potential.
        membrane_subtract: Optional[float]
            Constant to be subtracted from membrane potential when neuron spikes.
            If ``None`` (default): Same as ``threshold``.
        window: float
            Distance between step of Heaviside surrogate gradient and threshold.
            (Relative to size of threshold)
        scale_grads: float
            Scale surrogate gradients in backpropagation.
        membrane_reset: bool
            Currently not supported.
        """

        if membrane_reset:
            raise NotImplementedError("Membrane reset not implemented for this layer.")

        super().__init__(
            *args,
            **kwargs,
            threshold=threshold,
            threshold_low=threshold_low,
            membrane_subtract=membrane_subtract,
            membrane_reset=membrane_reset,
        )

        # - Store hyperparameters
        self.scale_grads = scale_grads
        self.window_abs = window * threshold
        self._num_timesteps = num_timesteps

    def spike_function(self, vmem: "torch.tensor") -> "torch.tensor":
        """
        Generate spikes from membrane potential.

        Parameters
        ----------
        vmem : torch.tensor
            Membrane potential. Expected shape: (batches x neurons, time)
            Has to be contiguous.

        Returns:
        --------
        torch.tensor
            Output spikes. Same shape as `vmem`
        """

        # Note: Do not make `vmem` contiguous only here because a new object will
        # be created, so that any modifications (membrane reset etc.) would not
        # have effect on the original `vmem`.

        # Generate output_spikes
<<<<<<< HEAD
        return spikeFunction(
            vmem,
            -self.ref_kernel,
            self.threshold,
            self.window_abs,
            self.scale_grads,
        )
=======
        if self.threshold_low is not None:
            return spikeFunctionLB(
                vmem,
                -self.ref_kernel,
                self.threshold,
                self.threshold_low,
                self.tau_learning,
                self.scale_grads,
            )

        else:
            return spikeFunction(
                vmem,
                -self.ref_kernel,
                self.threshold,
                self.tau_learning,
                self.scale_grads,
            )
>>>>>>> 70752a49

    def _post_spike_processing(
        self,
        vmem: "torch.tensor",
        output_spikes: "torch.tensor",
        n_batches: int,
        n_neurons: Tuple[int],
    ) -> "torch.tensor":
        """
        Handle post-processing after spikes have been generated: Reshape output spikes,
        reshape and record vmem, record output spike statistics.

        Parameters
        ----------
        vmem : torch.tensor
            Membrane potential. Expected shape: (batches x neurons, time)
        output_spikes : torch.tensor
            Output spikes. Expected shape: (batches x neurons, time)
        n_batches : int
            Number of batches. Needed for correct reshaping of output and vmem
        n_neurons : Tuple of ints
            Remaining neuron dimensions (e.g. channels, height, width). Determines output
            shape after batch and time dimensions.

        Returns
        -------
        torch.tensor
            Output spikes. Shape: (n_batches, num_timesteps, *n_neurons)
        """

        # Separate batch and neuron dimensions -> (batches, *neurons, num_timesteps)
        vmem = vmem.reshape(n_batches, *n_neurons, self.num_timesteps)
        output_spikes = output_spikes.reshape(n_batches, *n_neurons, self.num_timesteps)

        # Move time dimension to second -> (batches, num_timesteps, *neurons)
        vmem = vmem.movedim(-1, 1)
        output_spikes = output_spikes.movedim(-1, 1)

        # Record states and output statistics
        self.vmem = vmem

        self.spikes_number = output_spikes.sum()
        self.n_spikes_out = output_spikes

        return output_spikes

    @property
    def num_timesteps(self):
        return self._num_timesteps

    @property
    def _param_dict(self) -> dict:
        param_dict = super()._param_dict()
        param_dict.update(
            scale_grads=self.scale_grads,
            window=self.window_abs / self.threshold,
            num_timesteps=self.num_timesteps,
        )<|MERGE_RESOLUTION|>--- conflicted
+++ resolved
@@ -91,22 +91,13 @@
         # have effect on the original `vmem`.
 
         # Generate output_spikes
-<<<<<<< HEAD
-        return spikeFunction(
-            vmem,
-            -self.ref_kernel,
-            self.threshold,
-            self.window_abs,
-            self.scale_grads,
-        )
-=======
         if self.threshold_low is not None:
             return spikeFunctionLB(
                 vmem,
                 -self.ref_kernel,
                 self.threshold,
                 self.threshold_low,
-                self.tau_learning,
+                self.window_abs,
                 self.scale_grads,
             )
 
@@ -115,10 +106,9 @@
                 vmem,
                 -self.ref_kernel,
                 self.threshold,
-                self.tau_learning,
+                self.window_abs,
                 self.scale_grads,
             )
->>>>>>> 70752a49
 
     def _post_spike_processing(
         self,
