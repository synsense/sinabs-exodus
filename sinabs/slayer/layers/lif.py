--- conflicted
+++ resolved
@@ -159,11 +159,7 @@
     @property
     def _param_dict(self) -> dict:
         param_dict = super()._param_dict()
-<<<<<<< HEAD
-        param_dict.update(tau_syn=self.tau_syn, tau_mem=self.tau_mem)
-=======
         param_dict.update(tau_mem=self.tau_mem, tau_syn=self.tau_syn)
->>>>>>> feb1b714
 
 
 # Class to accept data with batch and time dimensions combined
