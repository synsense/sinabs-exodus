def test_iaf_inference():
    import torch
    import pytest
    from sinabs.slayer.layers import IAFSqueeze, IAF

    num_timesteps = 100
    threshold = 0.2
    threshold_low = -0.2
    batch_size = 32
    n_neurons = (3, 3, 5)

    device = "cuda:0"

    spikes_pos = torch.rand((batch_size, num_timesteps, *n_neurons)) > 0.95
    spikes_neg = torch.rand((batch_size, num_timesteps, *n_neurons)) > 0.9
    input_data = (spikes_pos.float() - spikes_neg.float()).to(device)
    input_data_squeeze = input_data.reshape(-1, *n_neurons)

    layer_squeeze = IAFSqueeze(num_timesteps=num_timesteps, threshold=threshold).to(
        device
    )
    layer_squeeze_thr_low = IAFSqueeze(
        num_timesteps=num_timesteps, threshold=threshold, threshold_low=threshold_low
    ).to(device)
    layer = IAF(num_timesteps=num_timesteps, threshold=threshold).to(device)

    # Make sure wrong input dimensions are detected
    with pytest.raises(ValueError):
        output = layer(torch.rand((batch_size, num_timesteps + 1, *n_neurons)))

    output = layer(input_data)
    assert output.shape == input_data.shape

    output_squeeze = layer_squeeze(input_data_squeeze)
    assert output_squeeze.shape == input_data_squeeze.shape
    assert (output_squeeze == output.reshape(-1, *n_neurons)).all()

    output_thrlow = layer_squeeze_thr_low(input_data_squeeze)
    assert (output_thrlow != output_squeeze).any()

    # # Make sure vmem is not below threshold_low for two consecutive timesteps
    # # This test might fail even if the layer works correctly
    # vmem = layer_squeeze_thr_low.vmem
    # assert not (
    #     torch.logical_and(vmem[:, 1:] < threshold_low, vmem[:, :-1] < threshold_low)
    # ).any()


def build_sinabs_model(
    n_channels=16, n_classes=10, batch_size=1, threshold=1.0, threshold_low=None
):
    import torch.nn as nn
    from sinabs.layers import IAFSqueeze

    class TestModel(nn.Module):
        def __init__(self):
            super().__init__()
            self.lin1 = nn.Linear(n_channels, 16, bias=False)
            self.spk1 = IAFSqueeze(
                threshold=threshold, threshold_low=threshold_low, batch_size=batch_size
            )
            self.lin2 = nn.Linear(16, 32, bias=False)
            self.spk2 = IAFSqueeze(
                threshold=threshold, threshold_low=threshold_low, batch_size=batch_size
            )
            self.lin3 = nn.Linear(32, n_classes, bias=False)
            self.spk3 = IAFSqueeze(
                threshold=threshold, threshold_low=threshold_low, batch_size=batch_size
            )

        def forward(self, data):
            out = self.lin1(data)
            out = self.spk1(out)
            out = self.lin2(out)
            out = self.spk2(out)
            out = self.lin3(out)
            out = self.spk3(out)
            return out

        def reset_states(self):
            for lyr in [self.spk1, self.spk2, self.spk3]:
                lyr.reset_states()

    return TestModel()


def test_sinabs_model():
    import torch

    num_timesteps = 100
    n_channels = 16
    batch_size = 2
    n_classes = 10
    device = "cuda:0"
    model = build_sinabs_model(
        n_channels=n_channels, n_classes=n_classes, batch_size=1
    ).to(device)
    input_data = torch.rand((batch_size * num_timesteps, n_channels)).to(device)
    out = model(input_data)
    assert out.shape == (batch_size * num_timesteps, n_classes)


def build_slayer_model(
    n_channels=16,
    n_classes=10,
    num_timesteps=100,
    scale_grads=1.0,
    threshold=1.0,
    threshold_low=None,
):
    import torch.nn as nn
    from sinabs.slayer.layers import IAFSqueeze

    class TestModel(nn.Module):
        def __init__(self):
            super().__init__()
            self.lin1 = nn.Linear(n_channels, 16, bias=False)
            self.spk1 = IAFSqueeze(
                num_timesteps=num_timesteps,
                threshold=threshold,
                threshold_low=threshold_low,
                scale_grads=scale_grads,
            )
            self.lin2 = nn.Linear(16, 32, bias=False)
            self.spk2 = IAFSqueeze(
                num_timesteps=num_timesteps,
                threshold=threshold,
                threshold_low=threshold_low,
                scale_grads=scale_grads,
            )
            self.lin3 = nn.Linear(32, n_classes, bias=False)
            self.spk3 = IAFSqueeze(
                num_timesteps=num_timesteps,
                threshold=threshold,
                threshold_low=threshold_low,
                scale_grads=scale_grads,
            )

        def forward(self, data):
            out = self.lin1(data)
            out = self.spk1(out)
            out = self.lin2(out)
            out = self.spk2(out)
            out = self.lin3(out)
            out = self.spk3(out)
            return out

    return TestModel()


def test_slayer_model():
    import torch

    num_timesteps = 100
    n_channels = 16
    batch_size = 2
    n_classes = 10
    device = "cuda:0"
    model = build_slayer_model(
        n_channels=n_channels, n_classes=n_classes, num_timesteps=num_timesteps
    ).to(device)

    input_data = torch.rand((num_timesteps * batch_size, n_channels)).to(device)

    out = model(input_data)
    assert out.shape == (num_timesteps * batch_size, n_classes)


def test_gradient_scaling():
    import torch

    torch.manual_seed(0)
    num_timesteps = 100
    n_channels = 16
    batch_size = 1
    n_classes = 2
    device = "cuda:0"
    model = build_slayer_model(
        n_channels=n_channels, n_classes=n_classes, num_timesteps=num_timesteps
    ).to(device)
    initial_weights = [p.data.clone() for p in model.parameters()]
    input_data = torch.rand((num_timesteps * batch_size, n_channels)).to(device)

    out = model(input_data).cpu()
    loss = torch.nn.functional.mse_loss(out, torch.ones_like(out))
    loss.backward()
    grads = [p.grad for p in model.parameters()]
    # Calculate ratio of std of first and last layer gradients
    grad_ratio = torch.std(grads[0]) / torch.std(grads[-1])

    # Generate identical model, except for gradient scaling
    model_new = build_slayer_model(
        n_channels=n_channels,
        n_classes=n_classes,
        num_timesteps=num_timesteps,
        scale_grads=0.1,
    ).to(device)
    for p_new, p_old in zip(model_new.parameters(), initial_weights):
        p_new.data = p_old.clone()

    out_new = model_new(input_data).cpu()
    # Make sure output is the same as for original model
    assert (out_new == out).all()

    # Compare gradient ratios
    loss_new = torch.nn.functional.mse_loss(out_new, torch.ones_like(out))

    # Make sure loss is the same as for original model
    assert (loss_new == loss).all()

    loss_new.backward()
    grads_new = [p.grad for p in model_new.parameters()]
    grad_ratio_new = torch.std(grads_new[0]) / torch.std(grads_new[-1])

    # Deepest layer gradient should be much smaller than before
    assert grad_ratio_new < 0.5 * grad_ratio


def test_slayer_vs_sinabs_compare():
    import torch
    import time

    num_timesteps = 500
    n_channels = 16
    batch_size = 100
    n_classes = 10
    device = "cuda:0"

    # Define inputs
    input_data = (
        (torch.rand((num_timesteps * batch_size, n_channels)) > 0.95).float().to(device)
    )

    # Define models
    slayer_model = build_slayer_model(
        n_channels=n_channels, n_classes=n_classes, num_timesteps=num_timesteps
    ).to(device)
    sinabs_model = build_sinabs_model(
        n_channels=n_channels, n_classes=n_classes, batch_size=batch_size
    ).to(device)

    def scale_all_weights_by_x(model, x):
        for param in model.parameters():
            param.data = param.data * x

    scale_all_weights_by_x(sinabs_model, 1.0)

    # Copy parameters
    slayer_model.lin1.weight.data = sinabs_model.lin1.weight.data.clone()
    slayer_model.lin2.weight.data = sinabs_model.lin2.weight.data.clone()
    slayer_model.lin3.weight.data = sinabs_model.lin3.weight.data.clone()

<<<<<<< HEAD
    # Optimizers for comparing gradients
    optim_slayer = torch.optim.SGD(slayer_model.parameters(), lr=1e-3)
    optim_sinabs = torch.optim.SGD(sinabs_model.parameters(), lr=1e-3)

    for i in range(3):
        # Sinabs
        sinabs_model.reset_states()
        optim_sinabs.zero_grad()
        t_start = time.time()
        sinabs_out = sinabs_model(input_data.view((-1, n_channels)))
        loss_sinabs = torch.nn.functional.mse_loss(
            sinabs_out, torch.ones_like(sinabs_out)
        )
        loss_sinabs.backward()
        grads_sinabs = [p.grad.data.clone() for p in sinabs_model.parameters()]
        optim_sinabs.step()

        t_stop = time.time()
        print(f"Runtime sinabs: {t_stop - t_start}")
        print("Sinabs model: ", sinabs_out.sum())

        # Slayer
        t_start = time.time()
        optim_slayer.zero_grad()
        slayer_out = slayer_model(input_data)
        loss_slayer = torch.nn.functional.mse_loss(
            slayer_out, torch.ones_like(slayer_out)
        )
        loss_slayer.backward()
        grads_slayer = [p.grad.data.clone() for p in slayer_model.parameters()]
        optim_slayer.step()
        t_stop = time.time()
        print(f"Runtime slayer: {t_stop - t_start}")

        print("Slayer model: ", slayer_out.sum())
        # print(slayer_out)

        ## Plot data
        # import matplotlib.pyplot as plt
        # plt.plot(sinabs_model.spk1.record[:, 0, 0].detach().cpu(), label="sinabs")
        # plt.plot(slayer_model.spk1.vmem[0, 0, 0, 0].detach().cpu(), label="Slayer")
        # plt.legend()
        # plt.show()
        # plt.figure()
        # plt.scatter(*np.where(sinabs_out.cpu().detach().numpy()), marker=".")
        # plt.scatter(*np.where(slayer_out.cpu().detach().numpy()), marker="x")
        # plt.show()

        assert (sinabs_out == slayer_out).all()

        # Compare gradients
        assert all((g0 == g1).all() for g0, g1 in zip(grads_sinabs, grads_slayer))
=======
    t_start = time.time()
    sinabs_out = sinabs_model(input_data.view((-1, n_channels)))
    t_stop = time.time()
    print(f"Runtime sinabs: {t_stop - t_start}")

    t_start = time.time()
    slayer_out = slayer_model(input_data)
    t_stop = time.time()
    print(f"Runtime slayer: {t_stop - t_start}")

    print("Sinabs model: ", sinabs_out.sum())
    print("Slayer model: ", slayer_out.sum())
    print(slayer_out)

    ## Plot data
    # import matplotlib.pyplot as plt
    # plt.plot(sinabs_model.spk1.record[:, 0, 0].detach().cpu(), label="sinabs")
    # plt.plot(slayer_model.spk1.vmem[0, 0, 0, 0].detach().cpu(), label="Slayer")
    # plt.legend()
    # plt.show()
    # plt.figure()
    # plt.scatter(*np.where(sinabs_out.cpu().detach().numpy()), marker=".")
    # plt.scatter(*np.where(slayer_out.cpu().detach().numpy()), marker="x")
    # plt.show()

    assert (sinabs_out == slayer_out).all()


def test_slayer_vs_sinabs_compare_thr_low():
    import torch
    import time

    num_timesteps = 500
    n_channels = 16
    batch_size = 100
    n_classes = 10
    device = "cuda:0"
    threshold = 0.7
    threshold_low = -0.3

    # Define inputs
    input_data = (
        (torch.rand((num_timesteps * batch_size, n_channels)) > 0.95).float().to(device)
    )

    # Define models
    slayer_model = build_slayer_model(
        n_channels=n_channels,
        n_classes=n_classes,
        num_timesteps=num_timesteps,
        threshold=threshold,
        threshold_low=threshold_low,
    ).to(device)
    slayer_model_nothrlow = build_slayer_model(
        n_channels=n_channels,
        n_classes=n_classes,
        num_timesteps=num_timesteps,
        threshold=threshold,
        threshold_low=None,
    ).to(device)
    sinabs_model = build_sinabs_model(
        n_channels=n_channels,
        n_classes=n_classes,
        batch_size=batch_size,
        threshold=threshold,
        threshold_low=threshold_low,
    ).to(device)

    def scale_all_weights_by_x(model, x):
        for param in model.parameters():
            param.data = param.data * x

    scale_all_weights_by_x(sinabs_model, 1.0)

    # Copy parameters
    slayer_model.lin1.weight.data = sinabs_model.lin1.weight.data.clone()
    slayer_model.lin2.weight.data = sinabs_model.lin2.weight.data.clone()
    slayer_model.lin3.weight.data = sinabs_model.lin3.weight.data.clone()

    t_start = time.time()
    sinabs_out = sinabs_model(input_data.view((-1, n_channels)))
    t_stop = time.time()
    print(f"Runtime sinabs: {t_stop - t_start}")

    t_start = time.time()
    slayer_out = slayer_model(input_data)
    t_stop = time.time()
    print(f"Runtime slayer: {t_stop - t_start}")

    t_start = time.time()
    slayer_out_nothrlow = slayer_model_nothrlow(input_data)
    t_stop = time.time()
    print(f"Runtime slayer, no lower threshold: {t_stop - t_start}")

    print("Sinabs model: ", sinabs_out.sum())
    print("Slayer model: ", slayer_out.sum())
    print("Slayer model, no lower threshold: ", slayer_out_nothrlow.sum())
    print(slayer_out)

    ## Plot data
    # import matplotlib.pyplot as plt
    # plt.plot(sinabs_model.spk1.record[:, 0, 0].detach().cpu(), label="sinabs")
    # plt.plot(slayer_model.spk1.vmem[0, 0, 0, 0].detach().cpu(), label="Slayer")
    # plt.legend()
    # plt.show()
    # plt.figure()
    # plt.scatter(*np.where(sinabs_out.cpu().detach().numpy()), marker=".")
    # plt.scatter(*np.where(slayer_out.cpu().detach().numpy()), marker="x")
    # plt.show()

    assert (sinabs_out == slayer_out).all()
    # Make sure there is actually a difference from adding the lower threshold
    assert (torch.abs(slayer_out_nothrlow - slayer_out) > 1e-3).any()
>>>>>>> 70752a49
<|MERGE_RESOLUTION|>--- conflicted
+++ resolved
@@ -250,7 +250,6 @@
     slayer_model.lin2.weight.data = sinabs_model.lin2.weight.data.clone()
     slayer_model.lin3.weight.data = sinabs_model.lin3.weight.data.clone()
 
-<<<<<<< HEAD
     # Optimizers for comparing gradients
     optim_slayer = torch.optim.SGD(slayer_model.parameters(), lr=1e-3)
     optim_sinabs = torch.optim.SGD(sinabs_model.parameters(), lr=1e-3)
@@ -303,7 +302,59 @@
 
         # Compare gradients
         assert all((g0 == g1).all() for g0, g1 in zip(grads_sinabs, grads_slayer))
-=======
+
+
+def test_slayer_vs_sinabs_compare_thr_low():
+    import torch
+    import time
+
+    num_timesteps = 500
+    n_channels = 16
+    batch_size = 100
+    n_classes = 10
+    device = "cuda:0"
+    threshold = 0.7
+    threshold_low = -0.3
+
+    # Define inputs
+    input_data = (
+        (torch.rand((num_timesteps * batch_size, n_channels)) > 0.95).float().to(device)
+    )
+
+    # Define models
+    slayer_model = build_slayer_model(
+        n_channels=n_channels,
+        n_classes=n_classes,
+        num_timesteps=num_timesteps,
+        threshold=threshold,
+        threshold_low=threshold_low,
+    ).to(device)
+    slayer_model_nothrlow = build_slayer_model(
+        n_channels=n_channels,
+        n_classes=n_classes,
+        num_timesteps=num_timesteps,
+        threshold=threshold,
+        threshold_low=None,
+    ).to(device)
+    sinabs_model = build_sinabs_model(
+        n_channels=n_channels,
+        n_classes=n_classes,
+        batch_size=batch_size,
+        threshold=threshold,
+        threshold_low=threshold_low,
+    ).to(device)
+
+    def scale_all_weights_by_x(model, x):
+        for param in model.parameters():
+            param.data = param.data * x
+
+    scale_all_weights_by_x(sinabs_model, 1.0)
+
+    # Copy parameters
+    slayer_model.lin1.weight.data = sinabs_model.lin1.weight.data.clone()
+    slayer_model.lin2.weight.data = sinabs_model.lin2.weight.data.clone()
+    slayer_model.lin3.weight.data = sinabs_model.lin3.weight.data.clone()
+
     t_start = time.time()
     sinabs_out = sinabs_model(input_data.view((-1, n_channels)))
     t_stop = time.time()
@@ -314,8 +365,14 @@
     t_stop = time.time()
     print(f"Runtime slayer: {t_stop - t_start}")
 
+    t_start = time.time()
+    slayer_out_nothrlow = slayer_model_nothrlow(input_data)
+    t_stop = time.time()
+    print(f"Runtime slayer, no lower threshold: {t_stop - t_start}")
+
     print("Sinabs model: ", sinabs_out.sum())
     print("Slayer model: ", slayer_out.sum())
+    print("Slayer model, no lower threshold: ", slayer_out_nothrlow.sum())
     print(slayer_out)
 
     ## Plot data
@@ -330,91 +387,5 @@
     # plt.show()
 
     assert (sinabs_out == slayer_out).all()
-
-
-def test_slayer_vs_sinabs_compare_thr_low():
-    import torch
-    import time
-
-    num_timesteps = 500
-    n_channels = 16
-    batch_size = 100
-    n_classes = 10
-    device = "cuda:0"
-    threshold = 0.7
-    threshold_low = -0.3
-
-    # Define inputs
-    input_data = (
-        (torch.rand((num_timesteps * batch_size, n_channels)) > 0.95).float().to(device)
-    )
-
-    # Define models
-    slayer_model = build_slayer_model(
-        n_channels=n_channels,
-        n_classes=n_classes,
-        num_timesteps=num_timesteps,
-        threshold=threshold,
-        threshold_low=threshold_low,
-    ).to(device)
-    slayer_model_nothrlow = build_slayer_model(
-        n_channels=n_channels,
-        n_classes=n_classes,
-        num_timesteps=num_timesteps,
-        threshold=threshold,
-        threshold_low=None,
-    ).to(device)
-    sinabs_model = build_sinabs_model(
-        n_channels=n_channels,
-        n_classes=n_classes,
-        batch_size=batch_size,
-        threshold=threshold,
-        threshold_low=threshold_low,
-    ).to(device)
-
-    def scale_all_weights_by_x(model, x):
-        for param in model.parameters():
-            param.data = param.data * x
-
-    scale_all_weights_by_x(sinabs_model, 1.0)
-
-    # Copy parameters
-    slayer_model.lin1.weight.data = sinabs_model.lin1.weight.data.clone()
-    slayer_model.lin2.weight.data = sinabs_model.lin2.weight.data.clone()
-    slayer_model.lin3.weight.data = sinabs_model.lin3.weight.data.clone()
-
-    t_start = time.time()
-    sinabs_out = sinabs_model(input_data.view((-1, n_channels)))
-    t_stop = time.time()
-    print(f"Runtime sinabs: {t_stop - t_start}")
-
-    t_start = time.time()
-    slayer_out = slayer_model(input_data)
-    t_stop = time.time()
-    print(f"Runtime slayer: {t_stop - t_start}")
-
-    t_start = time.time()
-    slayer_out_nothrlow = slayer_model_nothrlow(input_data)
-    t_stop = time.time()
-    print(f"Runtime slayer, no lower threshold: {t_stop - t_start}")
-
-    print("Sinabs model: ", sinabs_out.sum())
-    print("Slayer model: ", slayer_out.sum())
-    print("Slayer model, no lower threshold: ", slayer_out_nothrlow.sum())
-    print(slayer_out)
-
-    ## Plot data
-    # import matplotlib.pyplot as plt
-    # plt.plot(sinabs_model.spk1.record[:, 0, 0].detach().cpu(), label="sinabs")
-    # plt.plot(slayer_model.spk1.vmem[0, 0, 0, 0].detach().cpu(), label="Slayer")
-    # plt.legend()
-    # plt.show()
-    # plt.figure()
-    # plt.scatter(*np.where(sinabs_out.cpu().detach().numpy()), marker=".")
-    # plt.scatter(*np.where(slayer_out.cpu().detach().numpy()), marker="x")
-    # plt.show()
-
-    assert (sinabs_out == slayer_out).all()
     # Make sure there is actually a difference from adding the lower threshold
-    assert (torch.abs(slayer_out_nothrlow - slayer_out) > 1e-3).any()
->>>>>>> 70752a49
+    assert (torch.abs(slayer_out_nothrlow - slayer_out) > 1e-3).any()